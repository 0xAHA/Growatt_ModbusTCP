--- conflicted
+++ resolved
@@ -465,21 +465,12 @@
             for i, value in enumerate(registers):
                 self._register_cache[3000 + i] = value
 
-<<<<<<< HEAD
-        # Read 31000 range if needed - MOD battery/BMS data
-        if has_31000_range:
-            logger.debug("Reading 31000 range (31100-31299)")
-            registers = self.read_input_registers(31100, 200)
-            if registers is None:
-                logger.warning("Failed to read 31000 register block (MOD battery data may be unavailable)")
-=======
         # Read 31000 range if needed - MOD extended battery/BMS range
         if has_31000_range:
             logger.debug("Reading 31000 range (31100-31300)")
             registers = self.read_input_registers(31100, 201)
             if registers is None:
                 logger.warning("Failed to read extended battery register block (31100+)")
->>>>>>> d794b234
                 # Don't return None - continue with what we have
             else:
                 # Populate cache
