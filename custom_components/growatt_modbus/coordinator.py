"""Data update coordinator for Growatt Modbus Integration."""
import asyncio
import logging
import time
from datetime import datetime, timedelta
from typing import Any, Dict

from homeassistant.config_entries import ConfigEntry
from homeassistant.const import CONF_HOST, CONF_PORT, CONF_NAME
from homeassistant.core import HomeAssistant
from homeassistant.helpers.update_coordinator import DataUpdateCoordinator, UpdateFailed
from homeassistant.helpers.event import async_track_time_change

from .const import (
    DOMAIN,
    CONF_SLAVE_ID,
    CONF_REGISTER_MAP,
    get_sensor_type,
    SENSOR_OFFLINE_BEHAVIOR,
)

from .const import REGISTER_MAPS

from .growatt_modbus import GrowattModbus, GrowattData

_LOGGER = logging.getLogger(__name__)

def test_connection(config: dict) -> dict:
    """Test the connection to the Growatt inverter (TCP only)."""
    try:
        # Migrate old register map names
        register_map = config.get(CONF_REGISTER_MAP, 'MIN_7000_10000TL_X')
        
        # Ensure register map exists
        if register_map not in REGISTER_MAPS:
            register_map = 'MIN_7000_10000TL_X'
        
        # Create the TCP modbus client (TCP-only)
        client = GrowattModbus(
            connection_type="tcp",
            host=config[CONF_HOST],
            port=config[CONF_PORT],
            slave_id=config[CONF_SLAVE_ID],
            register_map=register_map,
            timeout=self.entry.options.get("timeout", 10)
        )
        
        # Test connection
        if client.connect():
            # Try to read some basic data
            data = client.read_all_data()
            client.disconnect()
            
            if data is not None:
                return {
                    "success": True,
                    "serial_number": data.serial_number,
                    "firmware_version": data.firmware_version,
                    "register_map": register_map
                }
            else:
                return {"success": False, "error": "Could not read data from inverter"}
        else:
            return {"success": False, "error": "Could not connect to inverter"}
            
    except Exception as err:
        _LOGGER.exception("Connection test failed")
        return {"success": False, "error": str(err)}


class GrowattModbusCoordinator(DataUpdateCoordinator[GrowattData]):
    """Growatt Modbus data update coordinator."""

    def __init__(self, hass: HomeAssistant, entry: ConfigEntry) -> None:
        """Initialize the coordinator."""
        self.entry = entry
        self.config = entry.data
        self.hass = hass

        self._slave_id = entry.data[CONF_SLAVE_ID]
        
        # Device identification (populated during first refresh)
        self._serial_number = None
        self._firmware_version = None
        self._inverter_type = None
        self._model_name = None
        self._protocol_version = None  # VPP Protocol version (from register 30099)

        # Handle register map key (might be dict or string due to old bug)
        raw_register_map = entry.data.get(CONF_REGISTER_MAP, 'MIN_7000_10000TL_X')
        
        if isinstance(raw_register_map, dict):
            # Config stored entire dict instead of key name - use fallback
            _LOGGER.warning("Config contains register map dict instead of name, using fallback")
            self._register_map_key = "MIN_7000_10000TL_X"  # Your inverter model as fallback
            
            # Update config entry to store string key instead of dict
            new_data = {**entry.data, CONF_REGISTER_MAP: self._register_map_key}
            hass.config_entries.async_update_entry(entry, data=new_data)
            _LOGGER.debug(f"Fixed config entry to store register map key: {self._register_map_key}")
        else:
            # Normal case - it's a string key, use it directly
            self._register_map_key = raw_register_map
        
        # Verify the key exists in REGISTER_MAPS
        if self._register_map_key not in REGISTER_MAPS:
            _LOGGER.error(f"Unknown register map '{self._register_map_key}', available: {list(REGISTER_MAPS.keys())}")
            # Try fallback
            self._register_map_key = "MIN_7000_10000TL_X"
            _LOGGER.warning(f"Using fallback register map: {self._register_map_key}")

        self.last_successful_update = None
        self.last_update_success_time = None  # For timezone-aware timestamp sensor
        
        # Offline state management
        self._last_successful_read = None
        self._previous_day_totals = {}
        self._current_date = datetime.now().date()
        self._inverter_online = False
        
        # Get update interval from options (default 30 seconds)
        scan_interval = entry.options.get("scan_interval", 30)
        
        super().__init__(
            hass,
            _LOGGER,
            name=f"{DOMAIN}_{entry.data[CONF_NAME]}",
            update_interval=timedelta(seconds=scan_interval),
        )
        
        # Initialize the Growatt client
        self._client = None
        self._initialize_client()
        
        # Set up midnight callback for daily total resets
        self._setup_midnight_callback()
    @property
    def modbus_client(self):
        """Expose the modbus client for write operations."""
        return self._client

    def _get_register_map(self) -> str:
        """Get register map with migration support."""
        register_map = self.config.get(CONF_REGISTER_MAP, 'MIN_7000_10000TL_X')
        
        # BUGFIX: Handle case where config stored the dict instead of the string name
        if isinstance(register_map, dict):
            _LOGGER.warning("Config contains register map dict instead of name, attempting to identify...")
            # Try to find which register map this is by comparing
            for map_name, map_data in REGISTER_MAPS.items():
                if map_data == register_map or map_data.get('name') == register_map.get('name'):
                    _LOGGER.debug("Identified register map as: %s", map_name)
                    register_map = map_name
                    break
            else:
                # Could not identify, use default
                _LOGGER.error("Could not identify register map dict, falling back to MIN_7000_10000TL_X")
                register_map = 'MIN_7000_10000TL_X'
        
        # Ensure we have a string at this point
        if not isinstance(register_map, str):
            _LOGGER.error("register_map is not a string (%s), using default", type(register_map))
            register_map = 'MIN_7000_10000TL_X'
        
        # Validate register map exists
        if register_map not in REGISTER_MAPS:
            _LOGGER.warning(
                "Unknown register map '%s', falling back to MIN_7000_10000TL_X",
                register_map
            )
            register_map = 'MIN_7000_10000TL_X'
        
        return register_map

    def _initialize_client(self):
        """Initialize the Growatt Modbus client (TCP-only)."""
        try:
            register_map = self._get_register_map()
            
            # Get timeout from options (default 10 seconds)
            timeout = self.entry.options.get("timeout", 10)
            
            # TCP-only connection
            self._client = GrowattModbus(
                connection_type="tcp",
                host=self.config[CONF_HOST],
                port=self.config[CONF_PORT],
                slave_id=self.config[CONF_SLAVE_ID],
                register_map=register_map,
                timeout=timeout  # Pass timeout
            )
                
            _LOGGER.debug("Initialized Growatt client with register map: %s", register_map)
            
        except Exception as err:
            _LOGGER.error("Failed to initialize Growatt client: %s", err)
            self._client = None

    def _setup_midnight_callback(self):
        """Set up callback to run at midnight for daily total resets."""
        async_track_time_change(
            self.hass,
            self._handle_midnight_reset,
            hour=0,
            minute=0,
            second=0
        )
        _LOGGER.debug("Midnight callback registered for daily total resets")

    async def _handle_midnight_reset(self, now=None):
        """Handle midnight reset of daily totals."""
        _LOGGER.info("Midnight reset triggered - storing previous day totals")
        
        if self.data is None:
            _LOGGER.debug("No data available for midnight reset")
            return
        
        # Store today's daily totals as "yesterday" before they reset
        self._previous_day_totals = {
            'energy_today': getattr(self.data, 'energy_today', 0),
            'energy_to_grid_today': getattr(self.data, 'energy_to_grid_today', 0),
            'load_energy_today': getattr(self.data, 'load_energy_today', 0),
            'energy_to_user_today': getattr(self.data, 'energy_to_user_today', 0),
        }
        
        # Update current date
        self._current_date = datetime.now().date()
        
        _LOGGER.debug("Previous day totals stored: %s", self._previous_day_totals)
        
        # If inverter is offline, zero out the daily totals now
        if not self._inverter_online and self.data is not None:
            _LOGGER.debug("Inverter offline at midnight - resetting daily totals to 0")
            # Create modified data with zeroed daily totals
            self.data.energy_today = 0
            self.data.energy_to_grid_today = 0
            self.data.load_energy_today = 0
            self.data.energy_to_user_today = 0
            
            # Trigger update to notify sensors
            self.async_set_updated_data(self.data)

    @property
    def device_name(self) -> str:
        """Return the device name."""
        return self.config[CONF_NAME]

    def get_sensor_value(self, sensor_key: str, raw_value: Any) -> Any:
        """
        Get sensor value with smart offline behavior.
        
        Args:
            sensor_key: The sensor identifier
            raw_value: The raw value from the data
            
        Returns:
            The value to use, considering online/offline state
        """
        if self._inverter_online:
            # Inverter is online, use raw value
            return raw_value
        
        # Inverter is offline - apply offline behavior
        sensor_type = get_sensor_type(sensor_key)
        offline_behavior = SENSOR_OFFLINE_BEHAVIOR.get(sensor_type)
        
        if offline_behavior == 0:
            # Power sensors go to 0
            return 0
        elif offline_behavior == 'retain':
            # Daily and lifetime totals retain last value
            return raw_value
        elif offline_behavior == None:
            # Diagnostic sensors go unavailable
            return None
        elif offline_behavior == 'offline':
            # Status sensors show offline
            return 'offline'
        
        return raw_value

    @property
    def is_online(self) -> bool:
        """Return whether the inverter is currently online."""
        return self._inverter_online

    async def _async_update_data(self) -> GrowattData:
        """Fetch data from the Growatt inverter."""
        if self._client is None:
            raise UpdateFailed("Growatt client not initialized")

        try:
            # Run the blocking operations in executor
            data = await self.hass.async_add_executor_job(self._fetch_data)
            
            if data is None:
                # Inverter not responding (probably night time or powered off)
                self._inverter_online = False
                
                if self.data is not None:
                    _LOGGER.debug("Inverter offline - applying smart offline behavior")
                    
                    # Check if we crossed midnight while offline
                    current_date = datetime.now().date()
                    if current_date > self._current_date:
                        _LOGGER.debug("Date changed while inverter offline - resetting daily totals")
                        # Reset daily totals to 0
                        self.data.energy_today = 0
                        self.data.energy_to_grid_today = 0
                        self.data.load_energy_today = 0
                        self.data.energy_to_user_today = 0
                        self._current_date = current_date
                    
                    # Return existing data (sensors will apply offline behavior via get_sensor_value)
                    return self.data
                else:
                    # First connection attempt failed
                    raise UpdateFailed("Failed to read data from inverter")
            
            # Inverter is responding!
            was_offline = not self._inverter_online
            self._inverter_online = True
            
            # Update successful - record timestamp (timezone-aware)
            from datetime import timezone as tz
            self.last_successful_update = datetime.now()
            self.last_update_success_time = datetime.now(tz.utc)
            self._last_successful_read = datetime.now()
            
            # Check for date transition (inverter came back online on new day)
            current_date = datetime.now().date()
            if was_offline and current_date > self._current_date:
                _LOGGER.debug("Inverter back online after date change - daily totals already reset by inverter")
                self._current_date = current_date
                # Inverter's daily totals are already at new day values (small amounts from morning production)
            
            return data
            
        except Exception as err:
            _LOGGER.error("Error fetching data from Growatt inverter: %s", err)
            self._inverter_online = False
            
            # Keep last data if available
            if self.data is not None:
                _LOGGER.debug("Error fetching data, keeping last known data with offline behavior")
                return self.data
            raise UpdateFailed(f"Error communicating with inverter: {err}")

    def _fetch_data(self) -> GrowattData | None:
        """Fetch data from the inverter (runs in executor)."""
        max_retries = 3
        retry_delay = 3  # seconds - increased from 2
        
        for attempt in range(max_retries):
            try:
                if not self._client.connect():
                    _LOGGER.warning(
                        "Failed to connect to Growatt inverter (attempt %d/%d)", 
                        attempt + 1, max_retries
                    )
                    if attempt < max_retries - 1:
                        time.sleep(retry_delay)  # constant delay, not exponential
                        continue
                    _LOGGER.error("All connection attempts failed")
                    return None
                    
                data = self._client.read_all_data()
                if data is not None:  # Success!
                    self._client.disconnect()
                    return data
                
                # Read failed but connection was ok - retry without disconnecting
                _LOGGER.warning("Read returned None (attempt %d/%d)", attempt + 1, max_retries)
                if attempt < max_retries - 1:
                    time.sleep(retry_delay)
                    continue
                    
            except Exception as err:
                _LOGGER.warning(
                    "Error during data fetch (attempt %d/%d): %s", 
                    attempt + 1, max_retries, err
                )
                if self._client:
                    try:
                        self._client.disconnect()
                    except:
                        pass
                
                if attempt < max_retries - 1:
                    time.sleep(retry_delay)
                else:
                    _LOGGER.error("All fetch attempts failed after %d retries", max_retries)
                    return None
        
        # Final disconnect if we get here
        try:
            self._client.disconnect()
        except:
            pass
        return None

    async def async_config_entry_first_refresh(self) -> None:
        """Perform first refresh and handle setup errors."""
        try:
            # Read device identification before first data refresh
            await self.hass.async_add_executor_job(self._read_device_identification)
            
            await super().async_config_entry_first_refresh()
        except UpdateFailed as err:
            _LOGGER.error("Initial setup failed: %s", err)
            raise
    
    def _read_device_identification(self):
        """Read device identification info (serial, firmware, inverter type)."""
        try:
            if not self._client:
                _LOGGER.warning("Cannot read device ID - client not initialized")
                return
            
            profile_key = self._register_map_key
            profile = REGISTER_MAPS.get(profile_key, {})
            
            # Determine which serial number registers to use
            # TL-X and TL-XH models use 3000-3015, others use 23-27
            is_tl_x_model = 'tl_x' in profile_key or 'tl_xh' in profile_key
            
            # Read serial number
            try:
                if is_tl_x_model:
                    # TL-X/TL-XH: registers 3000-3015 (30 characters)
                    result = self._client.client.read_holding_registers(address=3000, count=15, device_id=self._slave_id)
                else:
                    # Standard: registers 23-27 (10 characters)
                    result = self._client.client.read_holding_registers(address=23, count=5, device_id=self._slave_id)
                
                if not result.isError():
                    self._serial_number = self._registers_to_ascii(result.registers)
                    _LOGGER.debug(f"Read serial number: {self._serial_number}")
            except Exception as e:
                _LOGGER.debug(f"Could not read serial number: {e}")
            
            # Read firmware version (registers 9-11)
            try:
                result = self._client.client.read_holding_registers(address=9, count=3, device_id=self._slave_id)
                if not result.isError():
                    self._firmware_version = self._registers_to_ascii(result.registers)
                    _LOGGER.debug(f"Read firmware version: {self._firmware_version}")
            except Exception as e:
                _LOGGER.debug(f"Could not read firmware version: {e}")
            
            # Read inverter type (registers 125-132)
            try:
                result = self._client.client.read_holding_registers(address=125, count=8, device_id=self._slave_id)
                if not result.isError():
                    self._inverter_type = self._registers_to_ascii(result.registers)
                    _LOGGER.debug(f"Read inverter type: {self._inverter_type}")

                    # Parse model name from inverter type
                    self._model_name = self._parse_model_name(self._inverter_type, profile)
            except Exception as e:
                _LOGGER.debug(f"Could not read inverter type: {e}")
                # Fallback to profile name
                self._model_name = profile.get("name", "Unknown Model")

            # Read Protocol version (register 30099)
            # If readable, shows actual protocol version (e.g., 2.01, 2.02, etc.)
            try:
                result = self._client.client.read_holding_registers(address=30099, count=1, device_id=self._slave_id)
                if not result.isError() and len(result.registers) > 0:
                    version_value = result.registers[0]
                    if version_value > 0:
                        # Format as version string (e.g., 201 -> "Protocol 2.01", 202 -> "Protocol 2.02")
                        major = version_value // 100
                        minor = version_value % 100
<<<<<<< HEAD
                        self._protocol_version = f"VPP {major}.{minor:02d}"
                        _LOGGER.debug(f"Read protocol version: {self._protocol_version}")
                    else:
                        self._protocol_version = "Legacy"
                        _LOGGER.debug("Protocol version register returned 0, using Legacy")
=======
                        self._protocol_version = f"Protocol {major}.{minor:02d}"
                        _LOGGER.info(f"Detected protocol version: {self._protocol_version} (register 30099 = {version_value})")
                    else:
                        self._protocol_version = "Protocol Legacy"
                        _LOGGER.info("Protocol version register returned 0, using Protocol Legacy")
>>>>>>> 4766ad7a
                else:
                    # Register not available - likely legacy protocol
                    self._protocol_version = "Protocol Legacy"
                    _LOGGER.debug("Could not read register 30099, assuming Protocol Legacy")
            except Exception as e:
                _LOGGER.debug(f"Could not read protocol version (30099): {e}")
                self._protocol_version = "Protocol Legacy"

        except Exception as e:
            _LOGGER.error(f"Error reading device identification: {e}")

    def _registers_to_ascii(self, registers):
        """Convert list of 16-bit registers to ASCII string."""
        ascii_bytes = []
        for reg in registers:
            high_byte = (reg >> 8) & 0xFF
            low_byte = reg & 0xFF
            ascii_bytes.extend([high_byte, low_byte])
        
        return bytes(ascii_bytes).decode('ascii', errors='ignore').strip('\x00').strip()

    def _parse_model_name(self, inverter_type: str, profile: dict) -> str:
        """
        Parse inverter type string to create proper model name.
        
        Examples:
        - "PV  10000" + MIN profile → "MIN-10000TL-X"
        - "PV  6000" + SPH profile → "SPH-6000"
        """
        if not inverter_type:
            return profile.get("name", "Unknown Model")
        
        # Extract capacity (power rating) from inverter type
        import re
        capacity_match = re.search(r'(\d+)', inverter_type)
        
        if not capacity_match:
            return profile.get("name", "Unknown Model")
        
        capacity = capacity_match.group(1)
        profile_name = profile.get("name", "")
        
        # Build model name based on series
        if "MIN" in profile_name:
            return f"MIN-{capacity}TL-X"
        elif "SPH-TL3" in profile_name:
            return f"SPH-TL3-{capacity}"
        elif "SPH" in profile_name:
            return f"SPH-{capacity}"
        elif "MID" in profile_name:
            return f"MID-{capacity}TL3-X"
        elif "MAX" in profile_name:
            return f"MAX-{capacity}TL3-X"
        elif "MOD" in profile_name:
            return f"MOD-{capacity}TL3-XH"
        elif "MAC" in profile_name:
            return f"MAC-{capacity}TL3-X"
        elif "TL-XH" in profile_name:
            if "US" in profile_name:
                return f"TL-XH-US-{capacity}"
            return f"TL-XH-{capacity}"
        elif "MIX" in profile_name:
            return f"MIX-{capacity}"
        elif "SPA" in profile_name:
            return f"SPA-{capacity}"
        elif "WIT" in profile_name:
            return f"WIT-TL3-{capacity}"
        else:
            return f"Growatt-{capacity}W"

    @property
    def device_info(self):
        """Return device information for Home Assistant."""
        profile = REGISTER_MAPS[self._register_map_key]
        
        # Use parsed model name if available, otherwise fall back to profile name
        model = self._model_name if self._model_name else profile.get("name", "Unknown Model")
        
        device_info = {
            # Use entry_id for unique device identification (not slave_id, which may be the same for multiple inverters)
            "identifiers": {(DOMAIN, self.entry.entry_id)},
            "name": self.config[CONF_NAME],
            "manufacturer": "Growatt",
            "model": model,
        }
        
        # Add serial number if available
        if self._serial_number:
            device_info["serial_number"] = self._serial_number

        # Add firmware version if available
        if self._firmware_version:
            device_info["sw_version"] = self._firmware_version

        # Add protocol version (VPP 2.01 or Legacy)
        if self._protocol_version:
            device_info["hw_version"] = self._protocol_version

        return device_info

    @property
    def modbus_client(self):
        """Expose the modbus client for write operations."""
        return self._client<|MERGE_RESOLUTION|>--- conflicted
+++ resolved
@@ -472,19 +472,11 @@
                         # Format as version string (e.g., 201 -> "Protocol 2.01", 202 -> "Protocol 2.02")
                         major = version_value // 100
                         minor = version_value % 100
-<<<<<<< HEAD
-                        self._protocol_version = f"VPP {major}.{minor:02d}"
-                        _LOGGER.debug(f"Read protocol version: {self._protocol_version}")
-                    else:
-                        self._protocol_version = "Legacy"
-                        _LOGGER.debug("Protocol version register returned 0, using Legacy")
-=======
                         self._protocol_version = f"Protocol {major}.{minor:02d}"
                         _LOGGER.info(f"Detected protocol version: {self._protocol_version} (register 30099 = {version_value})")
                     else:
                         self._protocol_version = "Protocol Legacy"
                         _LOGGER.info("Protocol version register returned 0, using Protocol Legacy")
->>>>>>> 4766ad7a
                 else:
                     # Register not available - likely legacy protocol
                     self._protocol_version = "Protocol Legacy"
